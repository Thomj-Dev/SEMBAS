[package]
name = "sembas"
version = "0.1.0"
edition = "2021"

# See more keys and their definitions at https://doc.rust-lang.org/cargo/reference/manifest.html

[dependencies]
nalgebra = "0.33.0"
petgraph = "0.6.5"
rand = { version = "0.8.5", optional = true }
rand_chacha = { version = "0.3.1", optional = true }
rstar = "0.12.0"
serde = { version = "1.0.204", optional = true, features = ["derive"] }
serde_json = { version = "1.0.120", optional = true }

[features]
all = ["default", "api", "metrics"]
default = ["global_search", "surfacing"]
all = ["default", "api", "sps"]
api = ["serde", "serde_json"]
global_search = ["rand", "rand_chacha"]
surfacing = []
<<<<<<< HEAD
metrics = []
=======
sps = []
>>>>>>> a323e5b0
<|MERGE_RESOLUTION|>--- conflicted
+++ resolved
@@ -15,14 +15,10 @@
 serde_json = { version = "1.0.120", optional = true }
 
 [features]
-all = ["default", "api", "metrics"]
+all = ["default", "api", "metrics", "sps"]
 default = ["global_search", "surfacing"]
-all = ["default", "api", "sps"]
 api = ["serde", "serde_json"]
 global_search = ["rand", "rand_chacha"]
 surfacing = []
-<<<<<<< HEAD
 metrics = []
-=======
-sps = []
->>>>>>> a323e5b0
+sps = []