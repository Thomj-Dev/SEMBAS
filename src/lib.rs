--- conflicted
+++ resolved
@@ -11,10 +11,7 @@
 #[cfg(feature = "api")]
 pub mod api;
 
-<<<<<<< HEAD
 #[cfg(feature = "metrics")]
 pub mod metrics;
-=======
 #[cfg(feature = "sps")]
-pub mod sps;
->>>>>>> a323e5b0
+pub mod sps;